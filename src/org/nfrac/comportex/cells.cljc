(ns org.nfrac.comportex.cells
  "Cell activation and sequence memory.

   **Argument name conventions:**

   * `col` -- a column id, an integer index in the region.
   * `ci` -- a cell id, an integer index in the column.
   * `si` -- a segment id, an integer index in the cell.
   * `cell-id` -- a vector `[col ci]`.
   * `seg-path` -- a vector `[col ci si]`.

   * `ff-bits` -- the set of indices of active bits/cells on proximal dendrites.
   * `aci` -- the set of indices of active bits/cells on distal dendrites.
   * `lci` -- the set of indices of learnable bits/cells on distal dendrites.
   * `ac` -- the set of ids of active cells.
   * `pc` -- the set of ids of predictive cells.
   * `tpc` -- the set of ids of temporal pooling cells.
   * `lc` -- the set of ids of learning cells.
   * `a-cols` -- the set of ids of active columns.
   * `seg` or `syns` -- incoming synapses as a map from source id to permanence.
"
  (:require [org.nfrac.comportex.protocols :as p]
            [org.nfrac.comportex.columns :as columns]
            [org.nfrac.comportex.synapses :as syn]
            [org.nfrac.comportex.inhibition :as inh]
            [org.nfrac.comportex.topology :as topology]
            [org.nfrac.comportex.util :as util
             :refer [count-filter remap round]]
            [clojure.test.check.random :as random]
            [clojure.set :as set]))

(def dendrite-parameter-defaults
  "Default parameters for distal dendrite segments. The
  same parameters are also used for proximal segments, but with
  different default values.

  * `max-segments` - maximum number of dendrites segments per cell (or
  column for proximal dendrites).

  * `max-synapse-count` - maximum number of synapses per segment.

  * `new-synapse-count` - number of synapses on a new dendrite
  segment.

  * `stimulus-threshold` - minimum number of active synapses on a
  segment for it to become active.

  * `learn-threshold` - minimum number of active synapses on a segment
  for it to be reinforced and extended if it is the best matching.

  * `perm-inc` - amount by which to increase synapse permanence to
  active sources when reinforcing a segment.

  * `perm-stable-inc` - amount by which to increase a synapse
  permanence to stable (predicted) sources.

  * `perm-dec` - amount by which to decrease synapse permanence to
  inactive sources when reinforcing a segment.

  * `perm-punish` - amount by which to decrease synapse permanence
  when punishing segments in case of failed prediction.

  * `perm-connected` - permanence value at which a synapse is
  functionally connected. Permanence values are defined to be between
  0 and 1.

  * `perm-init` - permanence value for new synapses on segments.

  * `punish?` - whether to reduce synapse permanence on segments
  incorrectly predicting activation.

  * `learn?` - whether to reinforce and grow synapses.
"
  {:max-segments 5
   :max-synapse-count 22
   :new-synapse-count 12
   :stimulus-threshold 9
   :learn-threshold 7
   :perm-inc 0.05
   :perm-stable-inc 0.05
   :perm-dec 0.01
   :perm-punish 0.002
   :perm-connected 0.20
   :perm-init 0.16
   :punish? true
   :learn? true
   })

(def parameter-defaults
  "Default parameter specification map.

  * `input-dimensions` - size of input bit grid as a vector, one
  dimensional `[size]`, two dimensional `[width height]`, etc.

  * `column-dimensions` - size of column field as a vector, one
  dimensional `[size]` or two dimensional `[width height]`.

  * `ff-potential-radius` - range of potential feed-forward synapse
  connections, as a fraction of the longest single dimension in the
  input space.

  * `ff-init-frac` - fraction of inputs within radius that will be
  part of the initially connected set.

  * `ff-perm-init-hi` - highest initial permanence value on new synapses.

  * `ff-perm-init-lo` - lowest initial permanence value on new synapses.

  * `proximal` - map of parameters for proximal dendrite segments,
  see `dendrite-parameter-defaults`.

  *  `distal` - map of parameters for distal dendrite segments,
  see `dendrite-parameter-defaults`.

  *  `apical` - map of parameters for apical dendrite segments,
  see `dendrite-parameter-defaults`. Ignored unless :use-feedback?

  * `max-boost` - ceiling on the column boosting factor used to
  increase activation frequency.

  * `duty-cycle-period` - number of time steps to average over when
  updating duty cycles and (thereby) column boosting measures.

  * `boost-active-duty-ratio` - when a column's activation frequency
  is below this proportion of the _highest_ of its neighbours, its
  boost factor is increased.

  * `boost-active-every` - number of time steps between recalculating
  column boosting factors.

  * `inh-radius-every` - number of time steps between recalculating
  the effective inhibition radius.

  * `lateral-synapses?` - whether distal synapses can connect
  laterally to other cells in this layer.

  * `use-feedback?` - whether distal synapses can connect to top-down
  feedback cells.

  * `distal-motor-dimensions` - defines bit field available for
  feed-forward motor input to distal synapses.

  * `distal-topdown-dimensions` - defines bit field available for
  top-down feedback to distal synapses.

  * `depth` - number of cells per column.

  * `activation-level` - fraction of columns that can be
  active (either locally or globally); inhibition kicks in to reduce
  it to this level. Does not apply to temporal pooling.

  * `activation-level-max` - maximum fraction of columns that can be
  active as temporal pooling progresses. Each step of continued
  pooling allocates an extra 50% of `activation-level` until this
  maximum is reached.

  * `global-inhibition?` - whether to use the faster global algorithm
  for column inhibition (just keep those with highest overlap scores),
  or to apply local inhibition (only within a column's neighbours).

  * `inhibition-base-distance` - the distance in columns within which
  a cell *will always* inhibit neighbouring cells with lower
  excitation. Ignored if `global-inhibition?` is true.

  * `distal-vs-proximal-weight` - scaling to apply to the number of
  active distal synapses (on the winning segment) before adding to the
  number of active proximal synapses, when selecting active
  columns. Set to zero to disable ``prediction-assisted'' activation.

  * `spontaneous-activation?` - if true, cells may become active with
  sufficient distal synapse excitation, even in the absence of any
  proximal synapse excitation.

  * `dominance-margin` - an amount of excitation (generally measured
  in number of active synapses) by which one cell must exceed all
  others in the column to be considered dominant. And therefore to
  inhibit all other cells in the column.

  * `temporal-pooling-max-exc` - maximum continuing temporal pooling
  excitation level.

  * `temporal-pooling-fall` - amount by which a cell's continuing
  temporal pooling excitation falls each time step.

  * `temporal-pooling-amp` - multiplier on cell excitation to become
  persistent temporal pooling.

  * `random-seed` - the random seed (for reproducible results).
"
  {:input-dimensions [:define-me!]
   :column-dimensions [1000]
   :depth 5
   :ff-potential-radius 1.0
   :ff-init-frac 0.25
   :ff-perm-init-hi 0.25
   :ff-perm-init-lo 0.10
   :proximal {:max-segments 1
              :max-synapse-count 300
              :new-synapse-count 12
              :stimulus-threshold 2
              :learn-threshold 7
              :perm-inc 0.04
              :perm-stable-inc 0.15
              :perm-dec 0.01
              :perm-connected 0.20
              :perm-init 0.25
              :learn? true
              }
   :distal (assoc dendrite-parameter-defaults
                  :learn? true)
   :apical (assoc dendrite-parameter-defaults
                  :learn? false)
   :max-boost 1.5
   :duty-cycle-period 1000
   :boost-active-duty-ratio 0.001
   :boost-active-every 1000
   :inh-radius-every 1000
   :lateral-synapses? true
   :distal-motor-dimensions [0]
   :distal-topdown-dimensions [0]
   :use-feedback? false
   :activation-level 0.02
   :activation-level-max 0.10
   :global-inhibition? true
   :inhibition-base-distance 1
   :distal-vs-proximal-weight 0.0
   :spontaneous-activation? false
   :dominance-margin 4
   :temporal-pooling-max-exc 50.0
   :temporal-pooling-amp 3.0
   :temporal-pooling-fall 5.0
   :random-seed 42
   })

;; TODO decide on defaults (reliability vs speed), provide alternatives?
(def better-parameter-defaults
  (assoc parameter-defaults
         :column-dimensions [2048]
         :depth 16
         :distal (assoc dendrite-parameter-defaults
                        :max-segments 8
                        :max-synapse-count 32
                        :new-synapse-count 20
                        :stimulus-threshold 13
                        :learn-threshold 10
                        )))

;;; ## Synapse tracing

(defn distal-sources-widths
  [spec]
  [(if (:lateral-synapses? spec)
     (reduce * (:depth spec) (:column-dimensions spec))
     0)
   (reduce * (:distal-motor-dimensions spec))])

;; applies to cells in the current layer only
(defn cell->id
  [depth [col ci]]
  (+ (* col depth) ci))

(defn- cells->bits
  [depth cells]
  (map (partial cell->id depth) cells))

;; applies to cells in the current layer only
(defn id->cell
  [depth id]
  [(quot id depth)
   (rem id depth)])

(defn id->source
  "Returns a vector [k v] where k is one of :this or :ff. In the
   case of :this, v is [col ci], otherwise v gives the index in the
   feed-forward distal input field."
  [spec id]
  (let [[this-w ff-w] (distal-sources-widths spec)]
    (cond
     (< id this-w) [:this (id->cell (:depth spec) id)]
     (< id (+ this-w ff-w)) [:ff (- id this-w)])))

;;; ## Activation

(defn segment-activation
  "Returns the number of active cells to which the synapses are
  connected, i.e. where synapse permanence is equal to or greater than
  `pcon`."
  [syns aci pcon]
  (count-filter (fn [[id p]]
                  (and (>= p pcon)
                       (aci id)))
                syns))

(defn cell-active-segments
  "Returns a seq of the segment indexes in the cell with activation at
  or above the activation threshold `th`, only considering synapses
  with permanence values at or above `pcon`."
  [cell-segs aci th pcon]
  (keep-indexed (fn [si syns]
                  (let [act (segment-activation syns aci pcon)]
                    (when (>= act th) si)))
                cell-segs))

(defn best-matching-segment
  "Finds the segment in the cell having the most active synapses, as
  long as is above the activation threshold `min-act`, only considering
  synapses with permanence values at or above `pcon`. `aci` are active bits.
  Returns
  `[seg-index activation synapses]`. If no such segments exist,
  returns `[nil 0 {}]`."
  [cell-segs aci min-act pcon]
  (loop [segs (seq cell-segs)
         si 0
         best-si 0
         best-act 0
         best-syns nil]
    (if-let [syns (first segs)]
      (let [act (long (segment-activation syns aci pcon))
            best? (> act best-act)]
        (recur (next segs)
               (inc si)
               (if best? si best-si)
               (if best? act best-act)
               (if best? syns best-syns)))
      ;; finished
      (if (>= best-act min-act)
        [best-si best-act best-syns]
        [nil 0 {}]))))

(defn best-segment-excitations-and-paths
  "Finds the most excited dendrite segment for each cell. Returns a
  tuple of 3 maps keyed by cell id, the first contains the segment
  excitation values, the second contains the segment paths, and the
  third the segment paths only for cells with excitation meeting
  min-threshold. In other words the latter paths identify the dominant
  segments on well-matching cells."
  [seg-exc min-threshold]
  (loop [seg-exc (seq seg-exc)
         excs (transient {})
         paths (transient {})
         good-paths (transient {})]
    (if-let [[k exc] (first seg-exc)]
      (let [id (pop k) ;; seg-id to cell-id: [col ci _]
            prev-exc (get excs id 0.0)]
        (if (> exc prev-exc)
          (recur (next seg-exc)
                 (assoc! excs id exc)
                 (assoc! paths id k)
                 (if (>= exc min-threshold)
                   (assoc! good-paths id k)
                   good-paths))
          (recur (next seg-exc)
                 excs
                 paths
                 good-paths)))
      ;; finished
      [(persistent! excs)
       (persistent! paths)
       (persistent! good-paths)])))

(defn best-segment-excitations
  "Computes excitatation as a map from cell id to the greatest
  number of active synapses on any one dendrite segment."
  [seg-exc]
  (persistent!
   (reduce-kv (fn [m k exc]
                (let [id (pop k)] ;; seg-id to cell-id: [col ci _]
                  (assoc! m id (max exc (get m id 0.0)))))
              (transient {})
              seg-exc)))

(defn best-by-column
  "Returns a map of column ids to representative excitation values,
  being the greatest excitation of its constituent cells or segments."
  [cell-exc]
  (persistent!
   (reduce-kv (fn [m id exc]
                (let [[col _] id] ;; cell-id / seg-id to col
                  (assoc! m col (max exc (get m col 0.0)))))
              (transient {})
              cell-exc)))

(defn total-excitations
  "Combine the proximal and distal excitations in a map of cell id to
  excitation, as a weighted sum. Temporal Pooling `tp-exc` is added to
  the proximal excitation but is given keyed by cell rather than by
  column. Normally only cells with some proximal input are included,
  but if `spontaneous-activation?` is true, this is relaxed
  (i.e. prediction alone could cause activation).

  * col-exc is keyed by column as [col 0].
  * tp-exc is keyed by cell as [col ci]."
  [col-exc tp-exc distal-exc distal-weight spontaneous-activation? depth]
  (let [has-tp? (seq tp-exc)
        ;; add TP columns to list of columns to consider (may have no proximal)
        basic-col-exc (if has-tp?
                        (merge-with + col-exc
                                    (into {} (map (fn [[col _]] [[col 0] 0]))
                                          (keys tp-exc)))
                        col-exc)
        ;; expand to all cells within columns, add TP values
        basic-exc (for [[[col _] exc] basic-col-exc
                        ci (range depth)
                        :let [cell-id [col ci]
                              tp (if has-tp? (get tp-exc cell-id 0.0) 0.0)]]
                    [cell-id (+ exc tp)])]
    (if (zero? distal-weight)
      (into {} basic-exc)
      (let [basic-exc (if spontaneous-activation?
                        (into (zipmap (keys distal-exc) (repeat 0.0))
                              basic-exc)
                        basic-exc)]
        ;; add distal values
        (persistent!
         (reduce (fn [m [id p-exc]]
                   (let [d-exc (distal-exc id 0.0)]
                     (assoc! m id (+ p-exc (* distal-weight d-exc)))))
                 (transient {})
                 basic-exc))))))

(defn select-active-columns
  "Returns a set of column ids to become active after lateral inhibition."
  [col-exc topo activation-level inh-radius spec]
  (let [level activation-level
        n-on (max 1 (round (* level (p/size topo))))]
    (set
     (if (:global-inhibition? spec)
       (inh/inhibit-globally col-exc n-on)
       (inh/inhibit-locally col-exc topo inh-radius
                            (:inhibition-base-distance spec)
                            n-on)))))

(defn column-active-cells
  "Returns `[winner-cell-id active-cell-ids]`.
  The winner cell is one with greatest excitation, with ties broken
  randomly. If no cells exceed the threshold, then all become
  active (''bursting''). Otherwise, only cells above the threshold
  become active; but if the winner exceeds all others by at least
  `dominance-margin` then it is the only active cell."
  [col cell-exc prior-winner depth threshold dominance-margin rng reset?]
  (let [cell-ids (for [ci (range depth)] [col ci])]
    (loop [ids cell-ids
           best-ids ()
           best-exc -99999.9
           good-ids () ;; over threshold
           second-exc (double threshold)]
      (if-let [id (first ids)]
        (let [exc (double (cell-exc id 0))
              equal-best? (== exc best-exc)
              new-best? (> exc best-exc)
              good? (>= exc threshold)]
          (recur (next ids)
                 (cond equal-best? (conj best-ids id)
                       new-best? (list id)
                       :else best-ids)
                 (if new-best? exc best-exc)
                 (if good? (conj good-ids id) good-ids)
                 (if new-best?
                   (max best-exc second-exc) ;; think best-exc (second-exc just for init)
                   (if (< second-exc exc best-exc) ;; between second & best
                     exc
                     second-exc))))
        ;; finished
        (let [winner (cond
                       (== (count best-ids) 1)
                       (first best-ids)
                       (and prior-winner (some #(= % prior-winner) best-ids))
                       prior-winner
                       reset?
                       (first cell-ids)
                       :else
                       (util/rand-nth rng best-ids))
              actives (cond
                        ;; stimulus threshold not reached
                        (< best-exc threshold)
                        cell-ids
                        ;; best cells exceed all others by dominance-margin
                        (>= (- best-exc second-exc) dominance-margin)
                        best-ids
                        ;; otherwise, all cells over threshold become active
                        :else
                        good-ids)]
          [winner actives])))))

(defn select-active-cells
  "Determines active cells in the given columns and whether they are bursting.
   Returns keys
  * `:active-cells` - the set of active cell ids.
  * `:stable-active-cells` - the set of non-bursting active cells.
  * `:burst-cols` - the set of bursting column ids.
  * `:col-winners` - the map of column id to winner cell id."
  [a-cols cell-exc bursting? prior-col-winners reset?
   depth threshold dominance-margin rng]
  (loop [cols (seq a-cols)
         ac (transient #{}) ;; active cells
         sac (transient #{}) ;; stable active cells
         b-cols (transient #{}) ;; bursting columns
         col-winners (transient {})
         rng rng]
    (if-let [col (first cols)]
      (let [[rng rng*] (random/split rng)
            ;; carry forward learning cells for higher level sequences
            prior-winner (get prior-col-winners col)
            [win-cell col-ac] (column-active-cells col cell-exc prior-winner
                                                   depth threshold dominance-margin
                                                   rng* reset?)
            b-col? (bursting? col win-cell col-ac)
            next-ac (reduce conj! ac col-ac)
            next-sac (if b-col?
                       sac
                       (reduce conj! sac col-ac))]
        (recur (next cols)
               next-ac
               next-sac
               (if b-col? (conj! b-cols col) b-cols)
               (assoc! col-winners col win-cell)
               rng))
      ;; finished
      {:active-cells (persistent! ac)
       :stable-active-cells (persistent! sac)
       :burst-cols (persistent! b-cols)
       :col-winners (persistent! col-winners)}
      )))

(defn within-column-cell-exc
  "Calculates cell excitation values to be used to select cells within
  columns `a-cols`; they are compared only within each column, not
  across columns. Where no segments exist, the value is
  zero. Otherwise three cases are possible:

  * For predicted cells, the distal excitation (number of active
  synapses on the most active segment) is returned.

  * A positive value is given for cells with partially-matching
  segments. This applies if any segments exist with at least
  `:seg-learn-threshold` active synapses -- even if the synapses are
  not yet connected (below the permanence threshold).  The value is
  chosen to be lower than any connected active segment: half the
  `:seg-learn-threshold`.

  * A negative value is given for cells with only inactive distal
  segments. We need this to encourage context-specific choice of cells
  in a column: avoid cells that are missing their learned context
  signal (segment). (As a biological justification, perhaps more
  segments create a larger cell surface area to lose potential?)

  The value is negatively proportional to the number of segments:
  again the unit amount is half the `:seg-learn-threshold`.

  Returns a map of cell ids to these relative excitation values."
  [a-cols prior-col-winners distal-sg apical-sg distal-bits apical-bits
   distal-apical-exc distal-min-act apical-min-act depth]
  (let [adj-base-amount (quot distal-min-act 2)]
    (->> (for [col a-cols
               :let [prior-wc (get prior-col-winners col)]
               ci (range depth)
               :let [cell-id [col ci]
                     d-cell-segs (->> (p/cell-segments distal-sg cell-id)
                                      (filter seq))
                     a-cell-segs (->> (p/cell-segments apical-sg cell-id)
                                      (filter seq))
                     n-segs (+ (count d-cell-segs) (count a-cell-segs))]
               :when (pos? n-segs)]
           (let [d-exc (distal-apical-exc cell-id)]
             (cond
               ;; predicted cell, use distal excitation
               d-exc
               [cell-id d-exc]
               ;; continuing winner cell
               (= prior-wc cell-id)
               [cell-id adj-base-amount]
               ;; some segment matches the input even if synapses disconnected
               (or
                (first (best-matching-segment d-cell-segs distal-bits distal-min-act 0.0))
                (first (best-matching-segment a-cell-segs apical-bits apical-min-act 0.0)))
               [cell-id adj-base-amount]
               ;; there are segments but none match the input; apply penalty
               :else
               [cell-id (* -1 adj-base-amount n-segs)]
               )))
         (into {}))))

;;; ## Learning

(defn new-segment-id
  "Returns a segment index on the cell at which to grow a new segment,
  together with any existing synapses at that index. It may refer to
  the end of the existing vector to append to it, or it may refer to
  an existing segment that is to be culled before the new one
  grows. If the maximum number of segments has been reached, an
  existing one is chosen to be replaced based on having the fewest
  connected synapses, or fewest synapses to break ties."
  [segs pcon max-segs max-syns]
  (let [segs (take-while seq segs)]
    (if (>= (count segs) max-segs)
      ;; select the one with fewest connected, or fewest synapses, or first
      (let [si (apply min-key (fn [si]
                                (let [syns (nth segs si)
                                      n-conn (count-filter #(>= % pcon) (vals syns))]
                                  (+ (* n-conn max-syns)
                                     (count syns)
                                     (/ si (count segs)))))
                      (range (count segs)))]
        [si (nth segs si)])
      ;; have not reached limit; append
      [(count segs) nil])))

(defn segment-new-synapse-source-ids
  "Returns a collection of up to n ids chosen from the learnable cell
  bits `lci-vec`. May be less than `n` if the random samples have
  duplicates or some already exist on the segment, or if there are
  fewer than `n` learnable cells."
  [seg lci-vec n rng]
  (when (seq lci-vec)
    (->> lci-vec
         (util/sample rng n)
         (distinct)
         (remove seg))))

(defn segment-excess-synapse-source-ids
  "Given that an additional `grow-n` synapses will be added, checks if
  the segment will exceed the maximum allowed number of synapses, and
  if so, returns a list of synapse source ids to remove. These are the
  ones with lowest permanence."
  [syns grow-n max-syns]
  (let [total (+ (count syns) grow-n)
        excess (- total max-syns)]
    (if (pos? excess)
      (->> (sort-by val syns)
           (take excess)
           (map first))
      nil)))

(defn segment-punishments
  "To punish segments which predicted activation on cells which did
  not become active. Ignores any which are still predictive.  Returns
  a sequence of SegUpdate records."
  [distal-sg prior-pc pc ac prior-aci pcon stimulus-th]
  (let [bad-cells (set/difference prior-pc
                                  pc
                                  ac)]
    (for [cell-id bad-cells
          :let [cell-segs (p/cell-segments distal-sg cell-id)]
          si (cell-active-segments cell-segs prior-aci stimulus-th pcon)
          :let [seg-path (conj cell-id si)]]
      (syn/seg-update seg-path :punish nil nil))))

(defn segment-learning-map
  "Takes the learning cells `lc` and maps each to a SegUpdate record,
  which includes the segment path to learn on, together with lists of
  any synapse sources to add or remove. The segment index is chosen as
  the best matching one, but if none match sufficiently then a new
  segment will be grown, perhaps replacing an existing one. `aci` is
  the set of active source indices, used to find a matching segment,
  while `lci` is the set of learnable source indices, used to grow new
  synapses. If `poor-match?` returns true for a cell id then
  unconnected synapses are used to find a matching segment. Otherwise
  only connected synapses are used.

  Note that ''cell-ids'' here may also refer to columns in a proximal
  synapse graph, where the convention is [col 0]. Everything else is
  the same since proximal synapses graphs can also have multiple
  segments [col 0 seg-idx]."
  [rng lc well-matching-paths sg aci lci {pcon :perm-connected
                                          min-act :learn-threshold
                                          new-syns :new-synapse-count
                                          max-syns :max-synapse-count
                                          max-segs :max-segments}]
  (let [lci-vec (vec lci)] ;; for faster sampling
    (loop [cells (seq lc)
           m (transient {})
           rng rng]
      (if-let [cell-id (first cells)]
        (if-let [seg-path (get well-matching-paths cell-id)]
          ;; choose the well matching segment
          (recur (next cells)
                 (assoc! m cell-id (syn/seg-update seg-path :learn nil nil))
                 rng)
          ;; otherwise - not well matching - check disconnected synapses
          (let [cell-segs (p/cell-segments sg cell-id)
                [match-si exc seg] (best-matching-segment cell-segs aci
                                                          min-act 0.0)
                new-segment? (not match-si)
                [seg-idx die-syns] (if match-si
                                     [match-si nil]
                                     (new-segment-id cell-segs pcon max-segs
                                                     max-syns))
                grow-n (- new-syns exc)
                [rng* rng] (if (pos? grow-n) (random/split rng) [rng rng])
                grow-source-ids (segment-new-synapse-source-ids seg lci-vec grow-n rng*)
                die-source-ids (if new-segment?
                                 (keys die-syns) ;; remove any existing (replaced)
                                 (segment-excess-synapse-source-ids seg grow-n
                                                                    max-syns))
                seg-path (conj cell-id seg-idx)]
            (recur (next cells)
                   ;; if not enough learnable sources to grow a new segment, skip it
                   (if (and new-segment?
                            (< (count grow-source-ids) min-act))
                     m ;; skip
                     (assoc! m cell-id (syn/seg-update seg-path :learn grow-source-ids
                                                       die-source-ids)))
                   rng)))
        ;; finished
        (persistent! m)))))

(defn learn-distal
  [sg distal-state lc dspec rng]
  (let [learning (segment-learning-map rng lc
                                       (:well-matching-seg-paths distal-state)
                                       sg (:on-bits distal-state)
                                       (:on-lc-bits distal-state)
                                       dspec)
        new-sg (if (seq learning)
                 (p/bulk-learn sg (vals learning) (:on-bits distal-state)
                               (:perm-inc dspec) (:perm-dec dspec)
                               (:perm-init dspec))
                 sg)]
    [new-sg
     learning]))

(defn punish-distal
  [sg distal-state prior-distal-state dspec]
  (let [punishments (segment-punishments sg
                                         (:pred-cells prior-distal-state)
                                         (:pred-cells distal-state)
                                         (:prior-active-cells distal-state)
                                         (:on-bits prior-distal-state)
                                         (:perm-connected dspec)
                                         (:stimulus-threshold dspec))
        new-sg (if punishments
                 (p/bulk-learn sg punishments (:on-bits prior-distal-state)
                               (:perm-inc dspec) (:perm-punish dspec)
                               (:perm-init dspec))
                 sg)]
    [new-sg
     punishments]))

(defn layer-learn-lateral
  [this lc]
  (let [sg (:distal-sg this)
        dstate (:distal-state this)
        dspec (:distal (:spec this))
        [rng* rng] (random/split (:rng this))
        [new-sg learning] (learn-distal sg dstate lc dspec rng*)]
    (assoc this
           :rng rng
           :state (assoc (:state this) :distal-learning learning)
           :distal-sg new-sg)))

(defn layer-learn-apical
  [this lc]
  (let [sg (:apical-sg this)
        dstate (:apical-state this)
        dspec (:apical (:spec this))
        [rng* rng] (random/split (:rng this))
        [new-sg learning] (learn-distal sg dstate lc dspec rng*)]
    (assoc this
           :rng rng
           :state (assoc (:state this) :apical-learning learning)
           :apical-sg new-sg)))

(defn layer-punish-lateral
  [this]
  (let [sg (:distal-sg this)
        dstate (:distal-state this)
        pdstate (:prior-distal-state this)
        dspec (:distal (:spec this))
        [new-sg punishments] (punish-distal sg dstate pdstate dspec)]
    (assoc this
           :state (assoc (:state this) :distal-punishments punishments)
           :distal-sg new-sg)))

(defn layer-punish-apical
  [this]
  (let [sg (:apical-sg this)
        dstate (:apical-state this)
        pdstate (:prior-apical-state this)
        dspec (:apical (:spec this))
        [new-sg punishments] (punish-distal sg dstate pdstate dspec)]
    (assoc this
           :state (assoc (:state this) :apical-punishments punishments)
           :apical-sg new-sg)))

(defn layer-learn-proximal
  [this cols]
  (let [sg (:proximal-sg this)
        state (:state this)
        pspec (:proximal (:spec this))
        higher-level? (> (:max-segments pspec) 1)
        [rng* rng] (random/split (:rng this))
        prox-learning (segment-learning-map rng*
                                            (map vector cols (repeat 0))
                                            (:well-matching-ff-seg-paths state)
                                            sg
                                            (:in-ff-bits state)
                                            (if higher-level?
                                              (:in-stable-ff-bits state)
                                              (:in-ff-bits state))
                                            pspec)
        psg (cond-> sg
              (seq prox-learning)
              (p/bulk-learn (vals prox-learning) (:in-ff-bits state)
                            (:perm-inc pspec) (:perm-dec pspec)
                            (:perm-init pspec))
              ;; positive learning rate is higher for stable (predicted) inputs
              (and (seq prox-learning)
                   (seq (:in-stable-ff-bits state))
                   (> (:perm-stable-inc pspec) (:perm-inc pspec)))
              (p/bulk-learn (map #(syn/seg-update (:target-id %) :reinforce nil nil)
                                 (vals prox-learning))
                            (:in-stable-ff-bits state)
                            (- (:perm-stable-inc pspec) (:perm-inc pspec))
                            (:perm-dec pspec)
                            (:perm-init pspec)))]
    (assoc this
           :rng rng
           :state (assoc state :proximal-learning prox-learning)
           :proximal-sg psg)))

;;; ## Orchestration

(defn update-inhibition-radius
  [layer]
  (assoc layer :inh-radius
         (inh/inhibition-radius (:proximal-sg layer) (:topology layer)
                                (:input-topology layer))))

(defn decay-tp
  [tp-exc fall]
  (persistent!
   (reduce-kv (fn [m id exc]
                ;; constant fall amount
                (let [e (- exc fall)]
                  (if (pos? e)
                    (assoc! m id e)
                    m)))
              (transient {})
              tp-exc)))

(defrecord LayerActiveState
    [in-ff-bits in-stable-ff-bits
     out-ff-bits out-stable-ff-bits
     col-overlaps matching-ff-seg-paths well-matching-ff-seg-paths
     temporal-pooling-exc
     active-cols burst-cols active-cells col-winners timestep])

(defrecord LayerDistalState
    [on-bits on-lc-bits cell-exc pred-cells
     matching-seg-paths well-matching-seg-paths
     prior-active-cells timestep])

(def empty-active-state
  (map->LayerActiveState
   {:col-winners {}
    :active-cells #{}
    :active-cols #{}
    :temporal-pooling-exc {}
    :well-matching-ff-seg-paths {}}))

(def empty-distal-state
  (map->LayerDistalState
   {:on-bits #{}
    :cell-exc {}
    :pred-cells #{}
    :well-matching-seg-paths {}}))

(defn compute-distal-state
  [sg aci lci dspec t]
  (let [seg-exc (p/excitations sg aci (:stimulus-threshold dspec))
        [cell-exc seg-paths good-paths] (best-segment-excitations-and-paths
                                         seg-exc (:new-synapse-count dspec))
        pc (set (keys cell-exc))]
    (map->LayerDistalState
     {:on-bits (set aci)
      :on-lc-bits (set lci)
      :cell-exc cell-exc
      :matching-seg-paths seg-paths
      :well-matching-seg-paths good-paths
      :pred-cells pc
      :timestep t})))

(defrecord LayerOfCells
    [spec rng topology input-topology inh-radius boosts active-duty-cycles
     proximal-sg distal-sg apical-sg state distal-state prior-distal-state
     apical-state prior-apical-state]
  p/PLayerOfCells
  (layer-activate
    [this ff-bits stable-ff-bits]
    (let [pspec (:proximal spec)
          ;; proximal excitation in number of active synapses, keyed by [col 0 seg-idx]
          col-seg-overlaps (p/excitations proximal-sg ff-bits
                                          (:stimulus-threshold pspec))
          ;; these all keyed by [col 0]
          [raw-col-exc ff-seg-paths ff-good-paths]
          (best-segment-excitations-and-paths col-seg-overlaps
                                              (:new-synapse-count pspec))
          ;; temporal pooling, depending on stability of input bits.
          ;; also check for clear matches, these override pooling
          higher-level? (> (:max-segments pspec) 1)
          fresh-context? (or (not higher-level?) (:fresh-context? state))
          tp-exc (-> (:temporal-pooling-exc state)
                     (decay-tp (:temporal-pooling-fall spec)))
          col-exc (-> raw-col-exc
                      (columns/apply-overlap-boosting boosts))
          ;; unlike other segments, allow apical excitation to add to distal
          d-a-cell-exc (if (:use-feedback? spec)
                         (merge-with + (:cell-exc distal-state)
                                     (:cell-exc apical-state))
                         (:cell-exc distal-state))
          ;; combine excitation values for selecting columns
          abs-cell-exc (total-excitations col-exc tp-exc d-a-cell-exc
                                          (:distal-vs-proximal-weight spec)
                                          (:spontaneous-activation? spec)
                                          (:depth spec))
          ;; union temporal pooling: accrete more columns as pooling continues
          activation-level (let [base-level (:activation-level spec)
                                 tp-cols (distinct (map first (keys tp-exc)))
                                 prev-level (/ (count tp-cols)
                                               (p/size-of this))]
                             (-> (+ prev-level base-level)
                                 (min (:activation-level-max spec))))
          a-cols (select-active-columns (best-by-column abs-cell-exc)
                                        topology activation-level
                                        inh-radius spec)
          ;; keep winners stable only at higher levels (first level needs to see repeats)
          prior-col-winners (if higher-level? (:col-winners state))
          ;; calculate relative excitations for cells within each active column:
          ;; * include distal excitation on predicted cells.
          ;; * matching segments below connected threshold get a bonus.
          ;; * cells with inactive segments get a penalty.
          rel-cell-exc (->> (within-column-cell-exc a-cols
                                                    prior-col-winners
                                                    distal-sg apical-sg
                                                    (:on-bits distal-state)
                                                    (:on-bits apical-state)
                                                    d-a-cell-exc
                                                    (:learn-threshold (:distal spec))
                                                    (:learn-threshold (:apical spec))
                                                    (:depth spec))
                            (merge-with + tp-exc))
          ;; find active and winner cells in the columns
          pc (set/union (:pred-cells distal-state) (:pred-cells apical-state))
          depth (:depth spec)
          [rng* rng] (random/split rng)
          {ac :active-cells
           col-winners :col-winners
           burst-cols :burst-cols
           stable-ac :stable-active-cells}
          (select-active-cells a-cols rel-cell-exc
                               ;; definition of bursting for a column
                               (fn [col win-cell col-ac]
                                 (if (and (not fresh-context?)
                                          (= win-cell (get prior-col-winners col)))
                                   ;; for continuing temporal pooling
                                   (== depth (count col-ac))
                                   ;; otherwise: for discrete transitions
                                   (not (or (pc win-cell) (tp-exc win-cell)))))
                               prior-col-winners
                               (empty? (:on-bits distal-state)) ;; reset?
                               depth (:stimulus-threshold (:distal spec))
                               (:dominance-margin spec) rng*)
          ;; learning cells are the winning cells, but excluding any
          ;; continuing winners when temporal pooling
          old-winners (vals (:col-winners state))
          new-winners (vals col-winners)
          learning (if fresh-context? ;; always true at first level
                     new-winners
                     (remove (set old-winners) new-winners))
          ;; update continuing TP activation
          next-tp-exc (if higher-level?
                        (let [new-ac (if fresh-context?
                                       ac
                                       (set/difference ac (:active-cells state)))
                              amp (:temporal-pooling-amp spec)
                              max-exc (:temporal-pooling-max-exc spec)]
                          (into (select-keys tp-exc ac) ;; only keep TP for active cells
                                (map (fn [[cell exc]]
                                       [cell (-> exc (* amp) (min max-exc))]))
                                (select-keys abs-cell-exc new-ac)))
                        {})]
      (assoc this
             :rng rng
             :state (map->LayerActiveState
                     {:in-ff-bits ff-bits
                      :in-stable-ff-bits stable-ff-bits
                      :out-ff-bits (set (cells->bits depth ac))
                      :out-stable-ff-bits (set (cells->bits depth stable-ac))
                      :out-wc-bits (set (cells->bits depth (vals col-winners)))
                      :fresh-context? false
                      :col-overlaps raw-col-exc
                      :matching-ff-seg-paths ff-seg-paths
                      :well-matching-ff-seg-paths ff-good-paths
                      :temporal-pooling-exc next-tp-exc
                      :active-cells ac
                      :active-cols a-cols
                      :burst-cols burst-cols
                      :col-winners col-winners
                      :learning-cells learning
                      :timestep (inc (:timestep state))
                      }))))

  (layer-learn
    [this]
    (let [lc (:learning-cells state)
          a-cols (:active-cols state)
<<<<<<< HEAD
          [rng* rng] (random/split rng)
          prox-learning (segment-learning-map rng* (map vector a-cols (repeat 0))
                                              (:well-matching-ff-seg-paths state)
                                              proximal-sg
                                              (:in-ff-bits state)
                                              (if higher-level?
                                                (:in-stable-ff-bits state)
                                                (:in-ff-bits state))
                                              pspec)
          psg (cond-> proximal-sg
                prox-learning
                (p/bulk-learn (vals prox-learning) (:in-ff-bits state)
                              (:perm-inc pspec) (:perm-dec pspec)
                              (:perm-init pspec))
                ;; positive learning rate is higher for stable (predicted) inputs
                (and prox-learning
                     (seq (:in-stable-ff-bits state))
                     (> (:perm-stable-inc pspec) (:perm-inc pspec)))
                (p/bulk-learn (map #(syn/seg-update (:target-id %) :reinforce nil nil)
                                   (vals prox-learning))
                              (:in-stable-ff-bits state)
                              (- (:perm-stable-inc pspec) (:perm-inc pspec))
                              (:perm-dec pspec)
                              (:perm-init pspec)))
=======
>>>>>>> 51d88a56
          timestep (:timestep state)]
      (cond->
          (update this :state assoc
                  :distal-learning ()
                  :apical-learning ()
                  :distal-punishments ()
                  :apical-punishments ()
                  :proximal-learning ())
        (:learn? (:distal spec)) (layer-learn-lateral lc)
        (:learn? (:apical spec)) (layer-learn-apical lc)
        (:punish? (:distal spec)) (layer-punish-lateral)
        (:punish? (:apical spec)) (layer-punish-apical)
        (and (:engaged? state)
             (:learn? (:proximal spec))) (layer-learn-proximal a-cols)
        true (update-in [:active-duty-cycles] columns/update-duty-cycles
                        (:active-cols state) (:duty-cycle-period spec))
        (zero? (mod timestep (:boost-active-every spec))) (columns/boost-active)
        (zero? (mod timestep (:inh-radius-every spec))) (update-inhibition-radius))))

  (layer-depolarise
    [this distal-ff-bits apical-fb-bits apical-fb-wc-bits]
    (let [depth (:depth spec)
          widths (distal-sources-widths spec)
          distal-aci (util/align-indices widths
                                  [(if (:lateral-synapses? spec)
                                     (:out-ff-bits state)
                                     [])
                                   distal-ff-bits])
          wc (vals (:col-winners state))
          distal-lci (util/align-indices widths
                                  [(if (:lateral-synapses? spec)
                                     (cells->bits depth wc)
                                     [])
                                   distal-ff-bits])
          apical-aci (if (:use-feedback? spec) apical-fb-bits [])
          apical-lci (if (:use-feedback? spec) apical-fb-wc-bits [])]
      (assoc this
        :prior-distal-state distal-state
        :prior-apical-state apical-state
        :distal-state (->
                       (compute-distal-state distal-sg distal-aci distal-lci
                                             (:distal spec) (:timestep state))
                       (assoc :prior-active-cells (:active-cells state)))
        :apical-state (->
                       (compute-distal-state apical-sg apical-aci apical-lci
                                             (:apical spec) (:timestep state))
                       (assoc :prior-active-cells (:active-cells state))))))

  (layer-depth [_]
    (:depth spec))
  (bursting-columns [_]
    (:burst-cols state))
  (active-columns [_]
    (:active-cols state))
  (active-cells [_]
    (:active-cells state))
  (winner-cells [_]
    (set (vals (:col-winners state))))
  (temporal-pooling-cells [_]
    (keys (:temporal-pooling-exc state)))
  (predictive-cells [_]
    (when (== (:timestep state)
              (:timestep distal-state))
      (set/union (:pred-cells distal-state)
                 (:pred-cells apical-state))))
  (prior-predictive-cells [_]
    (let [t-1 (dec (:timestep state))]
      (cond
        ;; after depolarise phase has run
        (== t-1 (:timestep prior-distal-state))
        (set/union (:pred-cells prior-distal-state)
                   (:pred-cells prior-apical-state))
        ;; before depolarise phase has run
        (== t-1 (:timestep distal-state))
        (set/union (:pred-cells distal-state)
                   (:pred-cells apical-state)))))

  p/PInterruptable
  (break [this mode]
    (case mode
      :tm (assoc this :distal-state
                 (assoc empty-distal-state :timestep (:timestep state)))
      :fb (assoc this :apical-state
                 (assoc empty-distal-state :timestep (:timestep state)))
      :tp (-> this
              (update-in [:state :temporal-pooling-exc] empty)
              (assoc-in [:state :fresh-context?] true))))

  p/PTopological
  (topology [this]
    (:topology this))
  p/PFeedForward
  (ff-topology [this]
    (topology/make-topology (conj (p/dims-of this)
                                  (p/layer-depth this))))
  (bits-value [_]
    (:out-ff-bits state))
  (stable-bits-value [_]
    (:out-stable-ff-bits state))
  (source-of-bit
    [_ i]
    (id->cell (:depth spec) i))
  p/PFeedBack
  (wc-bits-value [_]
    (:out-wc-bits state))
  p/PTemporal
  (timestep [_]
    (:timestep state))
  p/PParameterised
  (params [_]
    spec))

(defn layer-of-cells
  [spec]
  (let [spec (util/deep-merge parameter-defaults spec)
        input-topo (topology/make-topology (:input-dimensions spec))
        col-topo (topology/make-topology (:column-dimensions spec))
        n-cols (p/size col-topo)
        depth (:depth spec)
        n-distal (+ (if (:lateral-synapses? spec)
                      (* n-cols depth) 0)
                    (reduce * (:distal-motor-dimensions spec)))
        n-apical (reduce * (:distal-topdown-dimensions spec))
        [rng rng*] (-> (random/make-random (:random-seed spec))
                       (random/split))
        col-prox-syns (columns/uniform-ff-synapses col-topo input-topo
                                                   spec rng*)
        proximal-sg (syn/col-segs-synapse-graph col-prox-syns n-cols
                                                (:max-segments (:proximal spec))
                                                (p/size input-topo)
                                                (:perm-connected (:proximal spec))
                                                false)
        distal-sg (syn/cell-segs-synapse-graph n-cols depth
                                               (:max-segments (:distal spec))
                                               n-distal
                                               (:perm-connected (:distal spec))
                                               true)
        apical-sg (syn/cell-segs-synapse-graph n-cols depth
                                               (:max-segments (:apical spec))
                                               n-apical
                                               (:perm-connected (:apical spec))
                                               true)
        state (assoc empty-active-state :timestep 0)
        distal-state (assoc empty-distal-state :timestep 0)]
    (->
     (map->LayerOfCells
      {:spec spec
       :rng rng
       :topology col-topo
       :input-topology input-topo
       :inh-radius 1
       :proximal-sg proximal-sg
       :distal-sg distal-sg
       :apical-sg apical-sg
       :state state
       :distal-state distal-state
       :prior-distal-state distal-state
       :boosts (vec (repeat n-cols 1.0))
       :active-duty-cycles (vec (repeat n-cols 0.0))
       })
     (update-inhibition-radius))))<|MERGE_RESOLUTION|>--- conflicted
+++ resolved
@@ -1004,33 +1004,6 @@
     [this]
     (let [lc (:learning-cells state)
           a-cols (:active-cols state)
-<<<<<<< HEAD
-          [rng* rng] (random/split rng)
-          prox-learning (segment-learning-map rng* (map vector a-cols (repeat 0))
-                                              (:well-matching-ff-seg-paths state)
-                                              proximal-sg
-                                              (:in-ff-bits state)
-                                              (if higher-level?
-                                                (:in-stable-ff-bits state)
-                                                (:in-ff-bits state))
-                                              pspec)
-          psg (cond-> proximal-sg
-                prox-learning
-                (p/bulk-learn (vals prox-learning) (:in-ff-bits state)
-                              (:perm-inc pspec) (:perm-dec pspec)
-                              (:perm-init pspec))
-                ;; positive learning rate is higher for stable (predicted) inputs
-                (and prox-learning
-                     (seq (:in-stable-ff-bits state))
-                     (> (:perm-stable-inc pspec) (:perm-inc pspec)))
-                (p/bulk-learn (map #(syn/seg-update (:target-id %) :reinforce nil nil)
-                                   (vals prox-learning))
-                              (:in-stable-ff-bits state)
-                              (- (:perm-stable-inc pspec) (:perm-inc pspec))
-                              (:perm-dec pspec)
-                              (:perm-init pspec)))
-=======
->>>>>>> 51d88a56
           timestep (:timestep state)]
       (cond->
           (update this :state assoc
